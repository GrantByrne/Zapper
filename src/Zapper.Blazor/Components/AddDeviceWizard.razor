--- conflicted
+++ resolved
@@ -1,739 +1,308 @@
-
-@using Zapper.Contracts
-@using Zapper.Contracts.Devices
-
-<MudDialog @bind-Visible="IsVisible" Options="_dialogOptions">
-    <TitleContent>
-        <MudText Typo="Typo.h6">
-            @if (_currentStep == WizardStep.DeviceType)
-            {
-                <span>Add New Device - Select Type</span>
-            }
-            else if (_currentStep == WizardStep.BluetoothScan)
-            {
-                <span>Add New Device - Scan for @_selectedDeviceTypeName Devices</span>
-            }
-            else if (_currentStep == WizardStep.WebOSScan)
-            {
-                <span>Add New Device - Scan for @_selectedDeviceTypeName TVs</span>
-            }
-            else if (_currentStep == WizardStep.Configuration)
-            {
-                <span>Add New Device - Configure @_selectedDeviceTypeName</span>
-            }
-        </MudText>
-    </TitleContent>
-    <DialogContent>
-        @if (_currentStep == WizardStep.DeviceType)
-        {
-            <MudText Class="mb-4">Choose the type of device you want to add:</MudText>
-            <MudGrid>
-                <MudItem xs="6" sm="4">
-                    <MudCard Class="@GetCardClass(ConnectionType.Bluetooth, false)" 
-                             Style="cursor: pointer;" @onclick="@(() => SelectDeviceTypeAndProceed(ConnectionType.Bluetooth, "Bluetooth"))">
-                        <MudCardContent Class="text-center pa-4">
-                            <MudIcon Icon="@Icons.Material.Filled.Bluetooth" Size="Size.Large" Class="mb-2" />
-                            <MudText Typo="Typo.h6">Bluetooth</MudText>
-                            <MudText Typo="Typo.body2" Class="mud-text-secondary">
-                                Apple TV, Android TV, Controllers
-                            </MudText>
-                        </MudCardContent>
-                    </MudCard>
-                </MudItem>
-                <MudItem xs="6" sm="4">
-                    <MudCard Class="@GetCardClass(ConnectionType.InfraredIr, false)" 
-                             Style="cursor: pointer;" @onclick="@(() => SelectDeviceTypeAndProceed(ConnectionType.InfraredIr, "Infrared"))">
-                        <MudCardContent Class="text-center pa-4">
-                            <MudIcon Icon="@Icons.Material.Filled.Sensors" Size="Size.Large" Class="mb-2" />
-                            <MudText Typo="Typo.h6">Infrared</MudText>
-                            <MudText Typo="Typo.body2" Class="mud-text-secondary">
-                                TVs, Sound Bars, Cable Boxes
-                            </MudText>
-                        </MudCardContent>
-                    </MudCard>
-                </MudItem>
-                <MudItem xs="6" sm="4">
-                    <MudCard Class="@GetCardClass(ConnectionType.NetworkWebSocket, true)" 
-                             Style="cursor: pointer;" @onclick="@(() => SelectDeviceTypeAndProceed(ConnectionType.NetworkWebSocket, "Roku", true))">
-                        <MudCardContent Class="text-center pa-4">
-                            <MudIcon Icon="@Icons.Material.Filled.Cast" Size="Size.Large" Class="mb-2" />
-                            <MudText Typo="Typo.h6">Roku</MudText>
-                            <MudText Typo="Typo.body2" Class="mud-text-secondary">
-                                Roku Streaming Devices
-                            </MudText>
-                        </MudCardContent>
-                    </MudCard>
-                </MudItem>
-                <MudItem xs="6" sm="4">
-                    <MudCard Class="@GetCardClass(ConnectionType.WebOs, false)" 
-                             Style="cursor: pointer;" @onclick="@(() => SelectDeviceTypeAndProceed(ConnectionType.WebOs, "WebOS"))">
-                        <MudCardContent Class="text-center pa-4">
-                            <MudIcon Icon="@Icons.Material.Filled.Tv" Size="Size.Large" Class="mb-2" />
-                            <MudText Typo="Typo.h6">WebOS</MudText>
-                            <MudText Typo="Typo.body2" Class="mud-text-secondary">
-                                LG Smart TVs
-                            </MudText>
-                        </MudCardContent>
-                    </MudCard>
-                </MudItem>
-            </MudGrid>
-        }
-        else if (_currentStep == WizardStep.BluetoothScan)
-        {
-            <MudText Class="mb-4">Scanning for available Bluetooth devices...</MudText>
-            
-            @if (_isScanning)
-            {
-                <div class="d-flex justify-center align-center" style="min-height: 200px;">
-                    <div class="text-center">
-                        <MudProgressCircular Size="Size.Large" Indeterminate="true" Class="mb-4" />
-                        <MudText Typo="Typo.h6" Class="mb-2">Scanning for devices...</MudText>
-                        <MudText Typo="Typo.body2" Class="mud-text-secondary">
-                            Please make sure your devices are in pairing mode
-                        </MudText>
-                    </div>
-                </div>
-            }
-            else if (!string.IsNullOrEmpty(_scanError))
-            {
-                <MudAlert Severity="Severity.Error" Class="mb-4">
-                    @_scanError
-                </MudAlert>
-                <MudButton Color="Color.Primary" Variant="Variant.Filled" OnClick="StartBluetoothScan" Class="mb-4">
-                    Retry Scan
-                </MudButton>
-            }
-            else if (_discoveredBluetoothDevices.Any())
-            {
-                <MudText Class="mb-3">Found @_discoveredBluetoothDevices.Count() device(s). Select the device you want to add:</MudText>
-                <div class="mb-4">
-                    @foreach (var device in _discoveredBluetoothDevices)
-                    {
-                        <MudButton FullWidth="true" 
-                                  Color="@(_selectedBluetoothDevice == device ? Color.Primary : Color.Default)"
-                                  Variant="@(_selectedBluetoothDevice == device ? Variant.Filled : Variant.Outlined)"
-                                  OnClick="@(() => SelectBluetoothDevice(device))"
-                                  Class="mb-2">
-                            <div class="d-flex align-center">
-                                <MudIcon Icon="@Icons.Material.Filled.Bluetooth" Class="mr-3" />
-                                <div class="text-left">
-                                    <MudText Typo="Typo.subtitle1">@device</MudText>
-                                    <MudText Typo="Typo.body2" Class="mud-text-secondary">Bluetooth Device</MudText>
-                                </div>
-                            </div>
-                        </MudButton>
-                    }
-                </div>
-                <MudButton Color="Color.Secondary" Variant="Variant.Text" OnClick="StartBluetoothScan" StartIcon="@Icons.Material.Filled.Refresh" Class="mt-2">
-                    Rescan
-                </MudButton>
-            }
-            else
-            {
-                <MudAlert Severity="Severity.Warning" Class="mb-4">
-                    No Bluetooth devices found. Make sure your devices are powered on and in pairing mode.
-                </MudAlert>
-                <MudButton Color="Color.Primary" Variant="Variant.Filled" OnClick="StartBluetoothScan" Class="mb-4">
-                    Start Scan
-                </MudButton>
-            }
-        }
-        else if (_currentStep == WizardStep.WebOSScan)
-        {
-            <MudText Class="mb-4">Scanning for available WebOS TVs on your network...</MudText>
-            
-            @if (_isWebOSScanning)
-            {
-                <div class="d-flex justify-center align-center" style="min-height: 200px;">
-                    <div class="text-center">
-                        <MudProgressCircular Size="Size.Large" Indeterminate="true" Class="mb-4" />
-                        <MudText Typo="Typo.h6" Class="mb-2">Scanning for WebOS TVs...</MudText>
-                        <MudText Typo="Typo.body2" Class="mud-text-secondary">
-                            Please make sure your TV is powered on and connected to the network
-                        </MudText>
-                    </div>
-                </div>
-            }
-            else if (!string.IsNullOrEmpty(_webOSScanError))
-            {
-                <MudAlert Severity="Severity.Error" Class="mb-4">
-                    @_webOSScanError
-                </MudAlert>
-                <MudButton Color="Color.Primary" Variant="Variant.Filled" OnClick="StartWebOSScan" Class="mb-4">
-                    Retry Scan
-                </MudButton>
-            }
-            else if (_discoveredWebOSDevices.Any())
-            {
-                <MudText Class="mb-3">Found @_discoveredWebOSDevices.Count() TV(s). Select the TV you want to add:</MudText>
-                <div class="mb-4">
-                    @foreach (var device in _discoveredWebOSDevices)
-                    {
-                        <MudButton FullWidth="true" 
-                                  Color="@(_selectedWebOSDevice?.Name == device.Name ? Color.Primary : Color.Default)"
-                                  Variant="@(_selectedWebOSDevice?.Name == device.Name ? Variant.Filled : Variant.Outlined)"
-                                  OnClick="@(() => SelectWebOSDevice(device))"
-                                  Class="mb-2">
-                            <div class="d-flex align-center">
-                                <MudIcon Icon="@Icons.Material.Filled.Tv" Class="mr-3" />
-                                <div class="text-left">
-                                    <MudText Typo="Typo.subtitle1">@device.Name</MudText>
-                                    <MudText Typo="Typo.body2" Class="mud-text-secondary">@device.IpAddress</MudText>
-                                    @if (!string.IsNullOrEmpty(device.ModelName))
-                                    {
-                                        <MudText Typo="Typo.caption" Class="mud-text-secondary">@device.ModelName</MudText>
-                                    }
-                                </div>
-                            </div>
-                        </MudButton>
-                    }
-                </div>
-                <MudButton Color="Color.Secondary" Variant="Variant.Text" OnClick="StartWebOSScan" StartIcon="@Icons.Material.Filled.Refresh" Class="mt-2">
-                    Rescan
-                </MudButton>
-            }
-            else
-            {
-                <MudAlert Severity="Severity.Warning" Class="mb-4">
-                    No WebOS TVs found on your network. Make sure your TV is powered on and connected to the same network.
-                </MudAlert>
-                <MudButton Color="Color.Primary" Variant="Variant.Filled" OnClick="StartWebOSScan" Class="mb-4">
-                    Start Scan
-                </MudButton>
-            }
-            
-            <MudDivider Class="my-4" />
-            <MudText Typo="Typo.h6" Class="mb-2">Or enter IP address manually:</MudText>
-            <MudTextField @bind-Value="_manualWebOSIpAddress" Label="TV IP Address" 
-                         HelperText="Enter the IP address of your WebOS TV (e.g., 192.168.1.100)" 
-                         Class="mb-2" />
-            <MudButton Color="Color.Secondary" Variant="Variant.Outlined" OnClick="UseManualWebOSIP" 
-                      Disabled="@(string.IsNullOrWhiteSpace(_manualWebOSIpAddress))" Class="mb-4">
-                Use This IP Address
-            </MudButton>
-        }
-        else if (_currentStep == WizardStep.Configuration)
-        {
-            <MudTextField @bind-Value="_newDevice.Name" Label="Device Name" Required="true" Class="mb-4" />
-            <MudTextField @bind-Value="_newDevice.Brand" Label="Brand" Class="mb-4" />
-            <MudTextField @bind-Value="_newDevice.Model" Label="Model" Class="mb-4" />
-            
-            <MudSelect T="DeviceType" @bind-Value="_newDevice.Type" Label="Device Type" Required="true" Class="mb-4">
-                <MudSelectItem Value="DeviceType.Television">Television</MudSelectItem>
-                <MudSelectItem Value="DeviceType.SmartTv">Smart TV</MudSelectItem>
-                <MudSelectItem Value="DeviceType.SoundBar">Sound Bar</MudSelectItem>
-                <MudSelectItem Value="DeviceType.StreamingDevice">Streaming Device</MudSelectItem>
-                <MudSelectItem Value="DeviceType.AppleTv">Apple TV</MudSelectItem>
-                <MudSelectItem Value="DeviceType.CableBox">Cable Box</MudSelectItem>
-                <MudSelectItem Value="DeviceType.GameConsole">Game Console</MudSelectItem>
-                <MudSelectItem Value="DeviceType.Receiver">Receiver</MudSelectItem>
-                <MudSelectItem Value="DeviceType.DvdPlayer">DVD Player</MudSelectItem>
-                <MudSelectItem Value="DeviceType.BluRayPlayer">Blu-ray Player</MudSelectItem>
-            </MudSelect>
-
-            @if (_selectedConnectionType == ConnectionType.NetworkTcp || _selectedConnectionType == ConnectionType.NetworkWebSocket || _selectedConnectionType == ConnectionType.WebOs)
-            {
-                <MudTextField @bind-Value="_newDevice.IpAddress" Label="IP Address" Required="true" Class="mb-4" 
-                              HelperText="Enter the device's IP address (e.g., 192.168.1.100)" />
-            }
-
-            @if (_selectedConnectionType == ConnectionType.InfraredIr)
-            {
-                <MudText Class="mb-2">IR Code Set</MudText>
-                <MudSelect T="string" @bind-Value="_selectedIrCodeSet" Label="Select IR Code Set" Class="mb-4">
-                    <MudSelectItem Value="@("samsung-tv")">Samsung TV</MudSelectItem>
-                    <MudSelectItem Value="@("lg-tv")">LG TV</MudSelectItem>
-                    <MudSelectItem Value="@("sony-tv")">Sony TV</MudSelectItem>
-                    <MudSelectItem Value="@("generic-tv")">Generic TV</MudSelectItem>
-                </MudSelect>
-            }
-
-            @if (_selectedConnectionType == ConnectionType.Bluetooth)
-            {
-                <MudAlert Severity="Severity.Info" Class="mb-4">
-                    Make sure your device is in pairing mode before proceeding.
-                </MudAlert>
-            }
-        }
-    </DialogContent>
-    <DialogActions>
-        @if (_currentStep == WizardStep.DeviceType)
-        {
-            <MudButton OnClick="@(() => IsVisible = false)">Cancel</MudButton>
-        }
-        else if (_currentStep == WizardStep.BluetoothScan)
-        {
-            <MudButton OnClick="PreviousStep">Back</MudButton>
-            <MudButton OnClick="@(() => IsVisible = false)">Cancel</MudButton>
-            <MudButton Color="Color.Primary" Variant="Variant.Filled" OnClick="NextStep" Disabled="@(string.IsNullOrEmpty(_selectedBluetoothDevice))">
-                Next
-            </MudButton>
-        }
-        else if (_currentStep == WizardStep.WebOSScan)
-        {
-            <MudButton OnClick="PreviousStep">Back</MudButton>
-            <MudButton OnClick="@(() => IsVisible = false)">Cancel</MudButton>
-            <MudButton Color="Color.Primary" Variant="Variant.Filled" OnClick="NextStep" Disabled="@(_selectedWebOSDevice == null && string.IsNullOrWhiteSpace(_manualWebOSIpAddress))">
-                Next
-            </MudButton>
-        }
-        else if (_currentStep == WizardStep.Configuration)
-        {
-            <MudButton OnClick="PreviousStep">Back</MudButton>
-            <MudButton OnClick="@(() => IsVisible = false)">Cancel</MudButton>
-            <MudButton Color="Color.Primary" Variant="Variant.Filled" OnClick="FinishWizard" Disabled="@(string.IsNullOrWhiteSpace(_newDevice.Name))">
-                Add Device
-            </MudButton>
-        }
-    </DialogActions>
-</MudDialog>
-
-<style>
-    .device-type-card {
-        transition: all 0.2s ease;
-        border: 2px solid transparent;
-    }
-
-    .device-type-card:hover {
-        transform: translateY(-2px);
-        box-shadow: 0 4px 8px rgba(0,0,0,0.2);
-    }
-
-    .device-type-card.selected {
-        border-color: var(--mud-palette-primary);
-        background-color: rgba(var(--mud-palette-primary-rgb), 0.1);
-    }
-</style>
-
-<<<<<<< HEAD
-@code {
-    [Parameter] public bool IsVisible { get; set; }
-    [Parameter] public EventCallback<bool> IsVisibleChanged { get; set; }
-    [Parameter] public EventCallback<CreateDeviceRequest> OnDeviceAdded { get; set; }
-
-    private enum WizardStep
-    {
-        DeviceType,
-        BluetoothScan,
-        WebOSScan,
-        Configuration
-    }
-
-    private WizardStep _currentStep = WizardStep.DeviceType;
-    private ConnectionType? _selectedConnectionType;
-    private string _selectedDeviceTypeName = "";
-    private bool _isRokuDevice = false;
-    private CreateDeviceRequest _newDevice = new();
-    private string _selectedIrCodeSet = "";
-    
-    // Bluetooth scanning variables
-    private bool _isScanning = false;
-    private string _scanError = "";
-    private List<string> _discoveredBluetoothDevices = new();
-    private string _selectedBluetoothDevice = "";
-    
-    // WebOS scanning variables
-    private bool _isWebOSScanning = false;
-    private string _webOSScanError = "";
-    private List<WebOSDevice> _discoveredWebOSDevices = new();
-    private WebOSDevice? _selectedWebOSDevice = null;
-    private string _manualWebOSIpAddress = "";
-    
-    // SignalR connection for real-time updates
-    private HubConnection? _hubConnection;
-    
-    private DialogOptions _dialogOptions = new() { MaxWidth = MaxWidth.Medium, FullWidth = true };
-
-    private void SelectDeviceType(ConnectionType connectionType, string typeName, bool isRoku = false)
-    {
-        _selectedConnectionType = connectionType;
-        _selectedDeviceTypeName = typeName;
-        _isRokuDevice = isRoku;
-        _newDevice.ConnectionType = connectionType;
-    }
-
-    private async Task SelectDeviceTypeAndProceed(ConnectionType connectionType, string typeName, bool isRoku = false)
-    {
-        SelectDeviceType(connectionType, typeName, isRoku);
-        await NextStep();
-    }
-
-    private string GetCardClass(ConnectionType connectionType, bool isRoku = false)
-    {
-        bool isSelected = _selectedConnectionType == connectionType && (_isRokuDevice == isRoku || !isRoku);
-        return $"device-type-card {(isSelected ? "selected" : "")}";
-    }
-
-    private async Task NextStep()
-    {
-        if (_currentStep == WizardStep.DeviceType && _selectedConnectionType.HasValue)
-        {
-            if (_selectedConnectionType == ConnectionType.Bluetooth)
-            {
-                _currentStep = WizardStep.BluetoothScan;
-                await StartBluetoothScan();
-            }
-            else if (_selectedConnectionType == ConnectionType.WebOs)
-            {
-                _currentStep = WizardStep.WebOSScan;
-                await StartWebOSScan();
-            }
-            else
-            {
-                _currentStep = WizardStep.Configuration;
-            }
-        }
-        else if (_currentStep == WizardStep.BluetoothScan && !string.IsNullOrEmpty(_selectedBluetoothDevice))
-        {
-            // Pre-populate device name with selected Bluetooth device
-            if (string.IsNullOrEmpty(_newDevice.Name))
-            {
-                _newDevice.Name = _selectedBluetoothDevice;
-            }
-            _currentStep = WizardStep.Configuration;
-        }
-        else if (_currentStep == WizardStep.WebOSScan && (_selectedWebOSDevice != null || !string.IsNullOrWhiteSpace(_manualWebOSIpAddress)))
-        {
-            // Pre-populate device info with selected WebOS TV
-            if (_selectedWebOSDevice != null)
-            {
-                if (string.IsNullOrEmpty(_newDevice.Name))
-                {
-                    _newDevice.Name = _selectedWebOSDevice.Name;
-                }
-                _newDevice.IpAddress = _selectedWebOSDevice.IpAddress;
-                _newDevice.Brand = "LG";
-                _newDevice.Model = _selectedWebOSDevice.ModelName ?? "";
-            }
-            else if (!string.IsNullOrWhiteSpace(_manualWebOSIpAddress))
-            {
-                _newDevice.IpAddress = _manualWebOSIpAddress.Trim();
-                _newDevice.Brand = "LG";
-                if (string.IsNullOrEmpty(_newDevice.Name))
-                {
-                    _newDevice.Name = $"WebOS TV ({_manualWebOSIpAddress.Trim()})";
-                }
-            }
-            _currentStep = WizardStep.Configuration;
-        }
-    }
-
-    private void PreviousStep()
-    {
-        if (_currentStep == WizardStep.Configuration)
-        {
-            if (_selectedConnectionType == ConnectionType.Bluetooth)
-            {
-                _currentStep = WizardStep.BluetoothScan;
-            }
-            else if (_selectedConnectionType == ConnectionType.WebOs)
-            {
-                _currentStep = WizardStep.WebOSScan;
-            }
-            else
-            {
-                _currentStep = WizardStep.DeviceType;
-            }
-        }
-        else if (_currentStep == WizardStep.BluetoothScan || _currentStep == WizardStep.WebOSScan)
-        {
-            _currentStep = WizardStep.DeviceType;
-        }
-    }
-
-    private async Task StartBluetoothScan()
-    {
-        if (ApiClient == null)
-        {
-            _scanError = "API client not available. Cannot scan for Bluetooth devices.";
-            return;
-        }
-
-        try
-        {
-            _isScanning = true;
-            _scanError = "";
-            _discoveredBluetoothDevices.Clear();
-            _selectedBluetoothDevice = "";
-            StateHasChanged();
-
-            // Initialize SignalR connection if needed
-            await EnsureSignalRConnection();
-
-            // Start the scanning process via API
-            try
-            {
-                var scanRequest = new BluetoothScanRequest { DurationSeconds = 30 };
-                var response = await ApiClient.Devices.StartBluetoothScanAsync(scanRequest);
-                
-                if (!response.Success)
-                {
-                    _scanError = response.Message ?? "Failed to start Bluetooth scan";
-                    _isScanning = false;
-                    StateHasChanged();
-                }
-                // Note: _isScanning will be set to false by SignalR BluetoothScanCompleted event
-            }
-            catch (Exception ex)
-            {
-                // Fallback to the old discovery method if new endpoint fails
-                _scanError = $"New scanning failed ({ex.Message}), using fallback method...";
-                StateHasChanged();
-                await Task.Delay(500);
-                
-                var devices = await ApiClient.Devices.DiscoverBluetoothDevicesAsync();
-                _discoveredBluetoothDevices = devices.ToList();
-                _isScanning = false;
-                StateHasChanged();
-            }
-        }
-        catch (Exception ex)
-        {
-            _scanError = $"Failed to scan for Bluetooth devices: {ex.Message}";
-            _isScanning = false;
-            StateHasChanged();
-        }
-    }
-
-    private async Task EnsureSignalRConnection()
-    {
-        if (_hubConnection == null)
-        {
-            var baseUri = await JSRuntime.InvokeAsync<string>("eval", "window.location.origin");
-            _hubConnection = new HubConnectionBuilder()
-                .WithUrl($"{baseUri}/hubs/zapper")
-                .WithAutomaticReconnect()
-                .Build();
-
-            // Subscribe to Bluetooth scanning events
-            _hubConnection.On("BluetoothScanStarted", () =>
-            {
-                InvokeAsync(() =>
-                {
-                    _isScanning = true;
-                    StateHasChanged();
-                });
-            });
-
-            _hubConnection.On<object>("BluetoothDeviceFound", (device) =>
-            {
-                InvokeAsync(() =>
-                {
-                    var deviceName = device?.GetType().GetProperty("Name")?.GetValue(device)?.ToString();
-                    if (!string.IsNullOrEmpty(deviceName) && !_discoveredBluetoothDevices.Contains(deviceName))
-                    {
-                        _discoveredBluetoothDevices.Add(deviceName);
-                        StateHasChanged();
-                    }
-                });
-            });
-
-            _hubConnection.On("BluetoothScanCompleted", () =>
-            {
-                InvokeAsync(() =>
-                {
-                    _isScanning = false;
-                    StateHasChanged();
-                });
-            });
-
-            _hubConnection.On<string>("BluetoothScanError", (error) =>
-            {
-                InvokeAsync(() =>
-                {
-                    _scanError = error;
-                    _isScanning = false;
-                    StateHasChanged();
-                });
-            });
-
-            // Subscribe to WebOS scanning events
-            _hubConnection.On("WebOSScanStarted", () =>
-            {
-                InvokeAsync(() =>
-                {
-                    _isWebOSScanning = true;
-                    StateHasChanged();
-                });
-            });
-
-            _hubConnection.On<object>("WebOSDeviceFound", (device) =>
-            {
-                InvokeAsync(() =>
-                {
-                    var deviceType = device?.GetType();
-                    var name = deviceType?.GetProperty("Name")?.GetValue(device)?.ToString();
-                    var ipAddress = deviceType?.GetProperty("IpAddress")?.GetValue(device)?.ToString();
-                    var modelName = deviceType?.GetProperty("ModelName")?.GetValue(device)?.ToString();
-                    var modelNumber = deviceType?.GetProperty("ModelNumber")?.GetValue(device)?.ToString();
-                    var port = deviceType?.GetProperty("Port")?.GetValue(device)?.ToString();
-
-                    if (!string.IsNullOrEmpty(name) && !string.IsNullOrEmpty(ipAddress))
-                    {
-                        var webOSDevice = new WebOSDevice
-                        {
-                            Name = name,
-                            IpAddress = ipAddress,
-                            ModelName = modelName,
-                            ModelNumber = modelNumber,
-                            Port = !string.IsNullOrEmpty(port) ? int.Parse(port) : 3000
-                        };
-
-                        if (!_discoveredWebOSDevices.Any(d => d.IpAddress == webOSDevice.IpAddress))
-                        {
-                            _discoveredWebOSDevices.Add(webOSDevice);
-                            StateHasChanged();
-                        }
-                    }
-                });
-            });
-
-            _hubConnection.On("WebOSScanCompleted", () =>
-            {
-                InvokeAsync(() =>
-                {
-                    _isWebOSScanning = false;
-                    StateHasChanged();
-                });
-            });
-
-            _hubConnection.On<string>("WebOSScanError", (error) =>
-            {
-                InvokeAsync(() =>
-                {
-                    _webOSScanError = error;
-                    _isWebOSScanning = false;
-                    StateHasChanged();
-                });
-            });
-
-            await _hubConnection.StartAsync();
-        }
-    }
-
-    private void SelectBluetoothDevice(string deviceName)
-    {
-        _selectedBluetoothDevice = deviceName;
-    }
-
-    private async Task StartWebOSScan()
-    {
-        if (ApiClient == null)
-        {
-            _webOSScanError = "API client not available. Cannot scan for WebOS TVs.";
-            return;
-        }
-
-        try
-        {
-            _isWebOSScanning = true;
-            _webOSScanError = "";
-            _discoveredWebOSDevices.Clear();
-            _selectedWebOSDevice = null;
-            _manualWebOSIpAddress = "";
-            StateHasChanged();
-
-            // Initialize SignalR connection if needed
-            await EnsureSignalRConnection();
-
-            // Start the scanning process via API
-            try
-            {
-                var scanRequest = new WebOSScanRequest { DurationSeconds = 15 };
-                var response = await ApiClient.Devices.StartWebOSScanAsync(scanRequest);
-                
-                if (!response.Success)
-                {
-                    _webOSScanError = response.Message ?? "Failed to start WebOS TV scan";
-                    _isWebOSScanning = false;
-                    StateHasChanged();
-                }
-                // Note: _isWebOSScanning will be set to false by SignalR WebOSScanCompleted event
-            }
-            catch (Exception ex)
-            {
-                _webOSScanError = $"Failed to start WebOS TV scan: {ex.Message}";
-                _isWebOSScanning = false;
-                StateHasChanged();
-            }
-        }
-        catch (Exception ex)
-        {
-            _webOSScanError = $"Failed to scan for WebOS TVs: {ex.Message}";
-            _isWebOSScanning = false;
-            StateHasChanged();
-        }
-    }
-
-    private void SelectWebOSDevice(WebOSDevice device)
-    {
-        _selectedWebOSDevice = device;
-        _manualWebOSIpAddress = ""; // Clear manual IP when device is selected
-    }
-
-    private void UseManualWebOSIP()
-    {
-        if (!string.IsNullOrWhiteSpace(_manualWebOSIpAddress))
-        {
-            _selectedWebOSDevice = null; // Clear selected device when using manual IP
-        }
-    }
-
-    private async Task FinishWizard()
-    {
-        if (!string.IsNullOrWhiteSpace(_newDevice.Name))
-        {
-            await OnDeviceAdded.InvokeAsync(_newDevice);
-            ResetWizard();
-        }
-    }
-
-    private void ResetWizardState()
-    {
-        _currentStep = WizardStep.DeviceType;
-        _selectedConnectionType = null;
-        _selectedDeviceTypeName = "";
-        _isRokuDevice = false;
-        _newDevice = new CreateDeviceRequest();
-        _selectedIrCodeSet = "";
-        
-        // Reset Bluetooth scanning state
-        _isScanning = false;
-        _scanError = "";
-        _discoveredBluetoothDevices.Clear();
-        _selectedBluetoothDevice = "";
-        
-        // Reset WebOS scanning state
-        _isWebOSScanning = false;
-        _webOSScanError = "";
-        _discoveredWebOSDevices.Clear();
-        _selectedWebOSDevice = null;
-        _manualWebOSIpAddress = "";
-    }
-
-    private void ResetWizard()
-    {
-        ResetWizardState();
-        IsVisible = false;
-        _ = IsVisibleChanged.InvokeAsync(false);
-    }
-
-    protected override void OnParametersSet()
-    {
-        if (!IsVisible && _currentStep != WizardStep.DeviceType)
-        {
-            ResetWizardState();
-        }
-    }
-
-    public async ValueTask DisposeAsync()
-    {
-        if (_hubConnection != null)
-        {
-            await _hubConnection.DisposeAsync();
-        }
-    }
-}
-=======
->>>>>>> 19c8c840
-
+
+@using Zapper.Contracts
+@using Zapper.Contracts.Devices
+
+<MudDialog @bind-Visible="IsVisible" Options="_dialogOptions">
+    <TitleContent>
+        <MudText Typo="Typo.h6">
+            @if (_currentStep == WizardStep.DeviceType)
+            {
+                <span>Add New Device - Select Type</span>
+            }
+            else if (_currentStep == WizardStep.BluetoothScan)
+            {
+                <span>Add New Device - Scan for @_selectedDeviceTypeName Devices</span>
+            }
+            else if (_currentStep == WizardStep.WebOSScan)
+            {
+                <span>Add New Device - Scan for @_selectedDeviceTypeName TVs</span>
+            }
+            else if (_currentStep == WizardStep.Configuration)
+            {
+                <span>Add New Device - Configure @_selectedDeviceTypeName</span>
+            }
+        </MudText>
+    </TitleContent>
+    <DialogContent>
+        @if (_currentStep == WizardStep.DeviceType)
+        {
+            <MudText Class="mb-4">Choose the type of device you want to add:</MudText>
+            <MudGrid>
+                <MudItem xs="6" sm="4">
+                    <MudCard Class="@GetCardClass(ConnectionType.Bluetooth, false)" 
+                             Style="cursor: pointer;" @onclick="@(() => SelectDeviceTypeAndProceed(ConnectionType.Bluetooth, "Bluetooth"))">
+                        <MudCardContent Class="text-center pa-4">
+                            <MudIcon Icon="@Icons.Material.Filled.Bluetooth" Size="Size.Large" Class="mb-2" />
+                            <MudText Typo="Typo.h6">Bluetooth</MudText>
+                            <MudText Typo="Typo.body2" Class="mud-text-secondary">
+                                Apple TV, Android TV, Controllers
+                            </MudText>
+                        </MudCardContent>
+                    </MudCard>
+                </MudItem>
+                <MudItem xs="6" sm="4">
+                    <MudCard Class="@GetCardClass(ConnectionType.InfraredIr, false)" 
+                             Style="cursor: pointer;" @onclick="@(() => SelectDeviceTypeAndProceed(ConnectionType.InfraredIr, "Infrared"))">
+                        <MudCardContent Class="text-center pa-4">
+                            <MudIcon Icon="@Icons.Material.Filled.Sensors" Size="Size.Large" Class="mb-2" />
+                            <MudText Typo="Typo.h6">Infrared</MudText>
+                            <MudText Typo="Typo.body2" Class="mud-text-secondary">
+                                TVs, Sound Bars, Cable Boxes
+                            </MudText>
+                        </MudCardContent>
+                    </MudCard>
+                </MudItem>
+                <MudItem xs="6" sm="4">
+                    <MudCard Class="@GetCardClass(ConnectionType.NetworkWebSocket, true)" 
+                             Style="cursor: pointer;" @onclick="@(() => SelectDeviceTypeAndProceed(ConnectionType.NetworkWebSocket, "Roku", true))">
+                        <MudCardContent Class="text-center pa-4">
+                            <MudIcon Icon="@Icons.Material.Filled.Cast" Size="Size.Large" Class="mb-2" />
+                            <MudText Typo="Typo.h6">Roku</MudText>
+                            <MudText Typo="Typo.body2" Class="mud-text-secondary">
+                                Roku Streaming Devices
+                            </MudText>
+                        </MudCardContent>
+                    </MudCard>
+                </MudItem>
+                <MudItem xs="6" sm="4">
+                    <MudCard Class="@GetCardClass(ConnectionType.WebOs, false)" 
+                             Style="cursor: pointer;" @onclick="@(() => SelectDeviceTypeAndProceed(ConnectionType.WebOs, "WebOS"))">
+                        <MudCardContent Class="text-center pa-4">
+                            <MudIcon Icon="@Icons.Material.Filled.Tv" Size="Size.Large" Class="mb-2" />
+                            <MudText Typo="Typo.h6">WebOS</MudText>
+                            <MudText Typo="Typo.body2" Class="mud-text-secondary">
+                                LG Smart TVs
+                            </MudText>
+                        </MudCardContent>
+                    </MudCard>
+                </MudItem>
+            </MudGrid>
+        }
+        else if (_currentStep == WizardStep.BluetoothScan)
+        {
+            <MudText Class="mb-4">Scanning for available Bluetooth devices...</MudText>
+            
+            @if (_isScanning)
+            {
+                <div class="d-flex justify-center align-center" style="min-height: 200px;">
+                    <div class="text-center">
+                        <MudProgressCircular Size="Size.Large" Indeterminate="true" Class="mb-4" />
+                        <MudText Typo="Typo.h6" Class="mb-2">Scanning for devices...</MudText>
+                        <MudText Typo="Typo.body2" Class="mud-text-secondary">
+                            Please make sure your devices are in pairing mode
+                        </MudText>
+                    </div>
+                </div>
+            }
+            else if (!string.IsNullOrEmpty(_scanError))
+            {
+                <MudAlert Severity="Severity.Error" Class="mb-4">
+                    @_scanError
+                </MudAlert>
+                <MudButton Color="Color.Primary" Variant="Variant.Filled" OnClick="StartBluetoothScan" Class="mb-4">
+                    Retry Scan
+                </MudButton>
+            }
+            else if (_discoveredBluetoothDevices.Any())
+            {
+                <MudText Class="mb-3">Found @_discoveredBluetoothDevices.Count() device(s). Select the device you want to add:</MudText>
+                <div class="mb-4">
+                    @foreach (var device in _discoveredBluetoothDevices)
+                    {
+                        <MudButton FullWidth="true" 
+                                  Color="@(_selectedBluetoothDevice == device ? Color.Primary : Color.Default)"
+                                  Variant="@(_selectedBluetoothDevice == device ? Variant.Filled : Variant.Outlined)"
+                                  OnClick="@(() => SelectBluetoothDevice(device))"
+                                  Class="mb-2">
+                            <div class="d-flex align-center">
+                                <MudIcon Icon="@Icons.Material.Filled.Bluetooth" Class="mr-3" />
+                                <div class="text-left">
+                                    <MudText Typo="Typo.subtitle1">@device</MudText>
+                                    <MudText Typo="Typo.body2" Class="mud-text-secondary">Bluetooth Device</MudText>
+                                </div>
+                            </div>
+                        </MudButton>
+                    }
+                </div>
+                <MudButton Color="Color.Secondary" Variant="Variant.Text" OnClick="StartBluetoothScan" StartIcon="@Icons.Material.Filled.Refresh" Class="mt-2">
+                    Rescan
+                </MudButton>
+            }
+            else
+            {
+                <MudAlert Severity="Severity.Warning" Class="mb-4">
+                    No Bluetooth devices found. Make sure your devices are powered on and in pairing mode.
+                </MudAlert>
+                <MudButton Color="Color.Primary" Variant="Variant.Filled" OnClick="StartBluetoothScan" Class="mb-4">
+                    Start Scan
+                </MudButton>
+            }
+        }
+        else if (_currentStep == WizardStep.WebOSScan)
+        {
+            <MudText Class="mb-4">Scanning for available WebOS TVs on your network...</MudText>
+            
+            @if (_isWebOSScanning)
+            {
+                <div class="d-flex justify-center align-center" style="min-height: 200px;">
+                    <div class="text-center">
+                        <MudProgressCircular Size="Size.Large" Indeterminate="true" Class="mb-4" />
+                        <MudText Typo="Typo.h6" Class="mb-2">Scanning for WebOS TVs...</MudText>
+                        <MudText Typo="Typo.body2" Class="mud-text-secondary">
+                            Please make sure your TV is powered on and connected to the network
+                        </MudText>
+                    </div>
+                </div>
+            }
+            else if (!string.IsNullOrEmpty(_webOSScanError))
+            {
+                <MudAlert Severity="Severity.Error" Class="mb-4">
+                    @_webOSScanError
+                </MudAlert>
+                <MudButton Color="Color.Primary" Variant="Variant.Filled" OnClick="StartWebOSScan" Class="mb-4">
+                    Retry Scan
+                </MudButton>
+            }
+            else if (_discoveredWebOSDevices.Any())
+            {
+                <MudText Class="mb-3">Found @_discoveredWebOSDevices.Count() TV(s). Select the TV you want to add:</MudText>
+                <div class="mb-4">
+                    @foreach (var device in _discoveredWebOSDevices)
+                    {
+                        <MudButton FullWidth="true" 
+                                  Color="@(_selectedWebOSDevice?.Name == device.Name ? Color.Primary : Color.Default)"
+                                  Variant="@(_selectedWebOSDevice?.Name == device.Name ? Variant.Filled : Variant.Outlined)"
+                                  OnClick="@(() => SelectWebOSDevice(device))"
+                                  Class="mb-2">
+                            <div class="d-flex align-center">
+                                <MudIcon Icon="@Icons.Material.Filled.Tv" Class="mr-3" />
+                                <div class="text-left">
+                                    <MudText Typo="Typo.subtitle1">@device.Name</MudText>
+                                    <MudText Typo="Typo.body2" Class="mud-text-secondary">@device.IpAddress</MudText>
+                                    @if (!string.IsNullOrEmpty(device.ModelName))
+                                    {
+                                        <MudText Typo="Typo.caption" Class="mud-text-secondary">@device.ModelName</MudText>
+                                    }
+                                </div>
+                            </div>
+                        </MudButton>
+                    }
+                </div>
+                <MudButton Color="Color.Secondary" Variant="Variant.Text" OnClick="StartWebOSScan" StartIcon="@Icons.Material.Filled.Refresh" Class="mt-2">
+                    Rescan
+                </MudButton>
+            }
+            else
+            {
+                <MudAlert Severity="Severity.Warning" Class="mb-4">
+                    No WebOS TVs found on your network. Make sure your TV is powered on and connected to the same network.
+                </MudAlert>
+                <MudButton Color="Color.Primary" Variant="Variant.Filled" OnClick="StartWebOSScan" Class="mb-4">
+                    Start Scan
+                </MudButton>
+            }
+            
+            <MudDivider Class="my-4" />
+            <MudText Typo="Typo.h6" Class="mb-2">Or enter IP address manually:</MudText>
+            <MudTextField @bind-Value="_manualWebOSIpAddress" Label="TV IP Address" 
+                         HelperText="Enter the IP address of your WebOS TV (e.g., 192.168.1.100)" 
+                         Class="mb-2" />
+            <MudButton Color="Color.Secondary" Variant="Variant.Outlined" OnClick="UseManualWebOSIP" 
+                      Disabled="@(string.IsNullOrWhiteSpace(_manualWebOSIpAddress))" Class="mb-4">
+                Use This IP Address
+            </MudButton>
+        }
+        else if (_currentStep == WizardStep.Configuration)
+        {
+            <MudTextField @bind-Value="_newDevice.Name" Label="Device Name" Required="true" Class="mb-4" />
+            <MudTextField @bind-Value="_newDevice.Brand" Label="Brand" Class="mb-4" />
+            <MudTextField @bind-Value="_newDevice.Model" Label="Model" Class="mb-4" />
+            
+            <MudSelect T="DeviceType" @bind-Value="_newDevice.Type" Label="Device Type" Required="true" Class="mb-4">
+                <MudSelectItem Value="DeviceType.Television">Television</MudSelectItem>
+                <MudSelectItem Value="DeviceType.SmartTv">Smart TV</MudSelectItem>
+                <MudSelectItem Value="DeviceType.SoundBar">Sound Bar</MudSelectItem>
+                <MudSelectItem Value="DeviceType.StreamingDevice">Streaming Device</MudSelectItem>
+                <MudSelectItem Value="DeviceType.AppleTv">Apple TV</MudSelectItem>
+                <MudSelectItem Value="DeviceType.CableBox">Cable Box</MudSelectItem>
+                <MudSelectItem Value="DeviceType.GameConsole">Game Console</MudSelectItem>
+                <MudSelectItem Value="DeviceType.Receiver">Receiver</MudSelectItem>
+                <MudSelectItem Value="DeviceType.DvdPlayer">DVD Player</MudSelectItem>
+                <MudSelectItem Value="DeviceType.BluRayPlayer">Blu-ray Player</MudSelectItem>
+            </MudSelect>
+
+            @if (_selectedConnectionType == ConnectionType.NetworkTcp || _selectedConnectionType == ConnectionType.NetworkWebSocket || _selectedConnectionType == ConnectionType.WebOs)
+            {
+                <MudTextField @bind-Value="_newDevice.IpAddress" Label="IP Address" Required="true" Class="mb-4" 
+                              HelperText="Enter the device's IP address (e.g., 192.168.1.100)" />
+            }
+
+            @if (_selectedConnectionType == ConnectionType.InfraredIr)
+            {
+                <MudText Class="mb-2">IR Code Set</MudText>
+                <MudSelect T="string" @bind-Value="_selectedIrCodeSet" Label="Select IR Code Set" Class="mb-4">
+                    <MudSelectItem Value="@("samsung-tv")">Samsung TV</MudSelectItem>
+                    <MudSelectItem Value="@("lg-tv")">LG TV</MudSelectItem>
+                    <MudSelectItem Value="@("sony-tv")">Sony TV</MudSelectItem>
+                    <MudSelectItem Value="@("generic-tv")">Generic TV</MudSelectItem>
+                </MudSelect>
+            }
+
+            @if (_selectedConnectionType == ConnectionType.Bluetooth)
+            {
+                <MudAlert Severity="Severity.Info" Class="mb-4">
+                    Make sure your device is in pairing mode before proceeding.
+                </MudAlert>
+            }
+        }
+    </DialogContent>
+    <DialogActions>
+        @if (_currentStep == WizardStep.DeviceType)
+        {
+            <MudButton OnClick="@(() => IsVisible = false)">Cancel</MudButton>
+        }
+        else if (_currentStep == WizardStep.BluetoothScan)
+        {
+            <MudButton OnClick="PreviousStep">Back</MudButton>
+            <MudButton OnClick="@(() => IsVisible = false)">Cancel</MudButton>
+            <MudButton Color="Color.Primary" Variant="Variant.Filled" OnClick="NextStep" Disabled="@(string.IsNullOrEmpty(_selectedBluetoothDevice))">
+                Next
+            </MudButton>
+        }
+        else if (_currentStep == WizardStep.WebOSScan)
+        {
+            <MudButton OnClick="PreviousStep">Back</MudButton>
+            <MudButton OnClick="@(() => IsVisible = false)">Cancel</MudButton>
+            <MudButton Color="Color.Primary" Variant="Variant.Filled" OnClick="NextStep" Disabled="@(_selectedWebOSDevice == null && string.IsNullOrWhiteSpace(_manualWebOSIpAddress))">
+                Next
+            </MudButton>
+        }
+        else if (_currentStep == WizardStep.Configuration)
+        {
+            <MudButton OnClick="PreviousStep">Back</MudButton>
+            <MudButton OnClick="@(() => IsVisible = false)">Cancel</MudButton>
+            <MudButton Color="Color.Primary" Variant="Variant.Filled" OnClick="FinishWizard" Disabled="@(string.IsNullOrWhiteSpace(_newDevice.Name))">
+                Add Device
+            </MudButton>
+        }
+    </DialogActions>
+</MudDialog>
+
+<style>
+    .device-type-card {
+        transition: all 0.2s ease;
+        border: 2px solid transparent;
+    }
+
+    .device-type-card:hover {
+        transform: translateY(-2px);
+        box-shadow: 0 4px 8px rgba(0,0,0,0.2);
+    }
+
+    .device-type-card.selected {
+        border-color: var(--mud-palette-primary);
+        background-color: rgba(var(--mud-palette-primary-rgb), 0.1);
+    }
+</style>
+
+